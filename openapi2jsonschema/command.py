#!/usr/bin/env python

import json
import yaml
import urllib
import os
import sys

from jsonref import JsonRef
import click


class UnsupportedError(Exception):
    pass


def additional_properties(data):
    "This recreates the behaviour of kubectl at https://github.com/kubernetes/kubernetes/blob/225b9119d6a8f03fcbe3cc3d590c261965d928d0/pkg/kubectl/validation/schema.go#L312"
    new = {}
    try:
        for k, v in data.iteritems():
            new_v = v
            if isinstance(v, dict):
                if "properties" in v:
                    if "additionalProperties" not in v:
                        v["additionalProperties"] = False
                new_v = additional_properties(v)
            else:
                new_v = v
            new[k] = new_v
        return new
    except AttributeError:
        return data


def replace_int_or_string(data):
    new = {}
    try:
        for k, v in data.iteritems():
            new_v = v
            if isinstance(v, dict):
                if 'format' in v and v['format'] == 'int-or-string':
                    new_v = {'oneOf': [
                        {'type': 'string'},
                        {'type': 'integer'},
                    ]}
                else:
                    new_v = replace_int_or_string(v)
            elif isinstance(v, list):
                new_v = list()
                for x in v:
                    new_v.append(replace_int_or_string(x))
            else:
                new_v = v
            new[k] = new_v
        return new
    except AttributeError:
        return data


def allow_null_optional_fields(data, parent=None, grand_parent=None, key=None):
    new = {}
    try:
        for k, v in data.iteritems():
            new_v = v
            if isinstance(v, dict):
                new_v = allow_null_optional_fields(v, data, parent, k)
            elif isinstance(v, list):
                new_v = list()
                for x in v:
                    new_v.append(allow_null_optional_fields(x, v, parent, k))
            elif isinstance(v, basestring):
                is_array = k == "type" and v == "array"
                is_string = k == "type" and v == "string"
                has_required_fields = grand_parent and "required" in grand_parent
                is_required_field = has_required_fields and key in grand_parent["required"]
                if is_array and not is_required_field:
                    new_v = ["array", "null"]
                elif is_string and not is_required_field:
                    new_v = ["string", "null"]
            new[k] = new_v
        return new
    except AttributeError:
        return data


def change_dict_values(d, prefix, version):
    new = {}
    try:
        for k, v in d.iteritems():
            new_v = v
            if isinstance(v, dict):
                new_v = change_dict_values(v, prefix, version)
            elif isinstance(v, list):
                new_v = list()
                for x in v:
                    new_v.append(change_dict_values(x, prefix, version))
            elif isinstance(v, basestring):
                if k == "$ref":
                    if version < '3':
                        new_v = "%s%s" % (prefix, v)
                    else:
                        new_v = v.replace("#/components/schemas/", "") + ".json"
            else:
                new_v = v
            new[k] = new_v
        return new
    except AttributeError:
        return d


def info(message):
    click.echo(click.style(message, fg='green'))


def debug(message):
    click.echo(click.style(message, fg='yellow'))


def error(message):
    click.echo(click.style(message, fg='red'))


@click.command()
@click.option('-o', '--output', default='schemas', metavar='PATH', help='Directory to store schema files')
@click.option('-p', '--prefix', default='_definitions.json', help='Prefix for JSON references (only for OpenAPI versions before 3.0)')
@click.option('--stand-alone', is_flag=True, help='Whether or not to de-reference JSON schemas')
@click.option('--kubernetes', is_flag=True, help='Enable Kubernetes specific processors')
@click.option('--strict', is_flag=True, help='Prohibits properties not in the schema (additionalProperties: false)')
@click.argument('schema', metavar='SCHEMA_URL')
def default(output, schema, prefix, stand_alone, kubernetes, strict):
    """
    Converts a valid OpenAPI specification into a set of JSON Schema files
    """
    info("Downloading schema")
    if sys.version_info < (3, 0):

        response = urllib.urlopen(schema)
    else:
        if os.path.isfile(schema):
            schema = 'file://' + os.path.realpath(schema)
        req = urllib.request.Request(schema)
        response = urllib.request.urlopen(req)

    info("Parsing schema")
    # Note that JSON is valid YAML, so we can use the YAML parser whether
    # the schema is stored in JSON or YAML
    data = yaml.load(response.read())

    if 'swagger' in data:
        version = data['swagger']
    elif 'openapi' in data:
        version = data['openapi']

    if not os.path.exists(output):
        os.makedirs(output)

<<<<<<< HEAD
    if version < '3':
        with open("%s/_definitions.json" % output, 'w') as definitions_file:
            info("Generating shared definitions")
            definitions = data['definitions']
            if kubernetes:
                definitions['io.k8s.apimachinery.pkg.util.intstr.IntOrString'] = {'oneOf': [
                    {'type': 'string'},
                    {'type': 'integer'},
                ]}
                definitions['io.k8s.apimachinery.pkg.api.resource.Quantity'] = {'oneOf': [
                    {'type': 'string'},
                    {'type': 'integer'},
                ]}
            definitions_file.write(json.dumps({"definitions": definitions}, indent=2))
=======
    with open("%s/_definitions.json" % output, 'w') as definitions_file:
        info("Generating shared definitions")
        definitions = data['definitions']
        if kubernetes:
            definitions['io.k8s.apimachinery.pkg.util.intstr.IntOrString'] = {'oneOf': [
                {'type': 'string'},
                {'type': 'integer'},
            ]}
            definitions['io.k8s.apimachinery.pkg.api.resource.Quantity'] = {'oneOf': [
                {'type': 'string'},
                {'type': 'integer'},
            ]}
        if strict:
            definitions = additional_properties(definitions)

        definitions_file.write(json.dumps({"definitions": definitions}, indent=2))
>>>>>>> d1f71c1e

    types = []

    info("Generating individual schemas")
<<<<<<< HEAD
    if version < '3':
        components = data['definitions']
    else:
        components = data['components']['schemas']

    for title in components:
        kind = title.split('.')[-1]
        specification = components[title]
        specification["$schema"] = "http://json-schema.org/schema#"

        if "type" not in specification:
            specification["type"] = "object"
=======
    for title in data['definitions']:
        kind = title.split('.')[-1].lower()
        specification = data['definitions'][title]
        specification["$schema"] ="http://json-schema.org/schema#"
        specification.setdefault("type", "object")
>>>>>>> d1f71c1e

        types.append(title)

        try:
            debug("Processing %s" % kind)

            updated = change_dict_values(specification, prefix, version)
            specification = updated

            # This list of Kubernets types carry around jsonschema for Kubernetes and don't
            # currently work with openapi2jsonschema
            if kubernetes and kind in ["jsonschemaprops", "jsonschemapropsorarray", "customresourcevalidation", "customresourcedefinition", "customresourcedefinitionspec", "customresourcedefinitionlist", "customresourcedefinitionspec", "jsonschemapropsorstringarray", "jsonschemapropsorbool"]:
                raise UnsupportedError("%s not currently supported" % kind)

            if stand_alone:
                base = "file://%s/%s/" % (os.getcwd(), output)
                specification = JsonRef.replace_refs(specification, base_uri=base)

            if "additionalProperties" in specification:
                if specification["additionalProperties"]:
                    updated = change_dict_values(specification["additionalProperties"], prefix, version)
                    specification["additionalProperties"] = updated

            if strict and "properties" in specification:
                updated = additional_properties(specification["properties"])
                specification["properties"] = updated

            if kubernetes and "properties" in specification:
                updated = replace_int_or_string(specification["properties"])
                updated = allow_null_optional_fields(updated)
                specification["properties"] = updated

            schema_file_name = "%s.json" % kind
            with open("%s/%s" % (output, schema_file_name), 'w') as schema_file:
                debug("Generating %s" % schema_file_name)
                schema_file.write(json.dumps(specification, indent=2))
        except Exception as e:
            error("An error occured processing %s: %s" % (kind, e))

    with open("%s/all.json" % output, 'w') as all_file:
        info("Generating schema for all types")
        contents = {"oneOf": []}
        for title in types:
            if version < '3':
                contents["oneOf"].append({"$ref": "%s#/definitions/%s" % (prefix, title)})
            else:
                contents["oneOf"].append({"$ref": (title.replace("#/components/schemas/", "") + ".json")})
        all_file.write(json.dumps(contents, indent=2))


if __name__ == '__main__':
    default()<|MERGE_RESOLUTION|>--- conflicted
+++ resolved
@@ -155,7 +155,6 @@
     if not os.path.exists(output):
         os.makedirs(output)
 
-<<<<<<< HEAD
     if version < '3':
         with open("%s/_definitions.json" % output, 'w') as definitions_file:
             info("Generating shared definitions")
@@ -169,49 +168,23 @@
                     {'type': 'string'},
                     {'type': 'integer'},
                 ]}
+            if strict:
+                definitions = additional_properties(definitions)
             definitions_file.write(json.dumps({"definitions": definitions}, indent=2))
-=======
-    with open("%s/_definitions.json" % output, 'w') as definitions_file:
-        info("Generating shared definitions")
-        definitions = data['definitions']
-        if kubernetes:
-            definitions['io.k8s.apimachinery.pkg.util.intstr.IntOrString'] = {'oneOf': [
-                {'type': 'string'},
-                {'type': 'integer'},
-            ]}
-            definitions['io.k8s.apimachinery.pkg.api.resource.Quantity'] = {'oneOf': [
-                {'type': 'string'},
-                {'type': 'integer'},
-            ]}
-        if strict:
-            definitions = additional_properties(definitions)
-
-        definitions_file.write(json.dumps({"definitions": definitions}, indent=2))
->>>>>>> d1f71c1e
 
     types = []
 
     info("Generating individual schemas")
-<<<<<<< HEAD
     if version < '3':
         components = data['definitions']
     else:
         components = data['components']['schemas']
 
     for title in components:
-        kind = title.split('.')[-1]
+        kind = title.split('.')[-1].lower()
         specification = components[title]
         specification["$schema"] = "http://json-schema.org/schema#"
-
-        if "type" not in specification:
-            specification["type"] = "object"
-=======
-    for title in data['definitions']:
-        kind = title.split('.')[-1].lower()
-        specification = data['definitions'][title]
-        specification["$schema"] ="http://json-schema.org/schema#"
         specification.setdefault("type", "object")
->>>>>>> d1f71c1e
 
         types.append(title)
 
